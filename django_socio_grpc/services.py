--- conflicted
+++ resolved
@@ -109,16 +109,12 @@
                         self.context = GRPCSocioProxyContext(context, action)
                         self.action = action
                         self.before_action()
-<<<<<<< HEAD
-                        return await getattr(self, action)(request, context)
-=======
-                        return getattr(self, action)(self.request, self.context)
+                        return await getattr(self, action)(self.request, self.context)
                     except GRPCException as grpc_error:
                         logger.error(grpc_error)
                         self.context.abort(
                             grpc_error.status_code, grpc_error.get_full_details()
                         )
->>>>>>> 4cfadc83
                     finally:
                         db.close_old_connections()
 
