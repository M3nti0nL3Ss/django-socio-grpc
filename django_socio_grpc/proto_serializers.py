--- conflicted
+++ resolved
@@ -50,11 +50,7 @@
     def message_to_data(self, message):
         """Protobuf message -> Dict of python primitive datatypes."""
         data_dict = message_to_dict(message)
-<<<<<<< HEAD
-        data_dict = self.populate_dict_with_none_if_not_required(data_dict, message)
-=======
         data_dict = self.populate_dict_with_none_if_not_required(data_dict, message=message)
->>>>>>> 0d052ab8
         return data_dict
 
     def populate_dict_with_none_if_not_required(self, data_dict, message=None):
@@ -65,17 +61,11 @@
         We can't rely only on required True/False as in DSG if a field is required it will have the default value of it's type (empty string for string type) and not None
 
         When refactoring serializer to only use message we will be able to determine the default value of the field depending of the same logic followed here
-<<<<<<< HEAD
-        """
-        # INFO - AM - 04/01/2024 - If we are in a partial serializer with a message we need to have the PARTIAL_UPDATE_FIELD_NAME in the message. If not we raise an exception
-        if self.partial and not hasattr(message, PARTIAL_UPDATE_FIELD_NAME):
-=======
 
         set default value for field except if optional or partial update
         """
         # INFO - AM - 04/01/2024 - If we are in a partial serializer with a message we need to have the PARTIAL_UPDATE_FIELD_NAME in the data_dict. If not we raise an exception
         if self.partial and PARTIAL_UPDATE_FIELD_NAME not in data_dict:
->>>>>>> 0d052ab8
             raise ValidationError(
                 {
                     PARTIAL_UPDATE_FIELD_NAME: [
@@ -85,15 +75,6 @@
                 code="missing_partial_message_attribute",
             )
 
-<<<<<<< HEAD
-        for field in self.fields.values():
-            # INFO - AM - 04/01/2024 - If we are in a partial serializer we need to only have field specified in PARTIAL_UPDATE_FIELD_NAME attribute. Meaning bot deleting field that should not be here and not adding None to allow_null field that are not specified
-            if (
-                message
-                and self.partial
-                and hasattr(message, PARTIAL_UPDATE_FIELD_NAME)
-                and field.field_name not in getattr(message, PARTIAL_UPDATE_FIELD_NAME)
-=======
         is_update_process = (
             hasattr(self.Meta, "model") and self.Meta.model._meta.pk.name in data_dict
         )
@@ -101,7 +82,6 @@
             # INFO - AM - 04/01/2024 - If we are in a partial serializer we only need to have field specified in PARTIAL_UPDATE_FIELD_NAME attribute in the data. Meaning deleting fields that should not be here and not adding None to allow_null field that are not specified
             if self.partial and field.field_name not in data_dict.get(
                 PARTIAL_UPDATE_FIELD_NAME, {}
->>>>>>> 0d052ab8
             ):
                 if field.field_name in data_dict:
                     del data_dict[field.field_name]
@@ -109,10 +89,6 @@
             # INFO - AM - 04/01/2024 - if field already existing in the data_dict we do not need to do something else
             if field.field_name in data_dict:
                 continue
-<<<<<<< HEAD
-            # INFO - AM - 04/01/2024 - Adding default None value only for optional field that are required and allowing null or having a default value
-            if field.allow_null or field.default in [None, empty] and field.required is True:
-=======
 
             # INFO - AM - 04/01/2024 - if field is not in the data_dict but in PARTIAL_UPDATE_FIELD_NAME we need to set the default value if existing or raise exception to avoid having default grpc value by mistake
             if self.partial and field.field_name in data_dict.get(
@@ -151,7 +127,6 @@
                         )
                         continue
 
->>>>>>> 0d052ab8
                 data_dict[field.field_name] = None
         return data_dict
 
