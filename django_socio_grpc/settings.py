"""
Settings for gRPC framework are all namespaced in the GRPC_FRAMEWORK setting.
For example your project's `settings.py` file might look like this:

GRPC_FRAMEWORK = {
    'ROOT_HANDLERS_HOOK': 'path.to.my.custom_grpc_handlers',

    'SERVER_INTERCEPTORS': [Interceptor1(), Interceptor2()],

    'DEFAULT_FILTER_BACKENDS': ['django_filters.rest_framework.DjangoFilterBackend'],

    # default pagination class
    'DEFAULT_PAGINATION_CLASS': 'rest_framework.pagination.Pagenumberpagination'

    'DEFAULT_AUTHENTICATION_CLASSES': ['path.to.AuthenticationClass'],

    'DEFAULT_PERMISSION_CLASSES': ['path.to.DefaultPermissionClass'],
}

This module provides the `grpc_setting` object, that is used to access
gRPC framework settings, checking for user settings first, then falling
back to the defaults.
"""
from django.conf import settings
from django.test.signals import setting_changed
from django.utils.module_loading import import_string

DEFAULTS = {
    #  Root grpc handlers hook configuration
    "ROOT_HANDLERS_HOOK": None,
    #  gRPC server configuration
    "SERVER_INTERCEPTORS": None,
    #  Default servicer authentication classes
    "DEFAULT_AUTHENTICATION_CLASSES": [],
    # Default filter class
    "DEFAULT_FILTER_BACKENDS": [],
    # default pagination class
    "DEFAULT_PAGINATION_CLASS": None,
    #  Default permission classes
    "DEFAULT_PERMISSION_CLASSES": [],
<<<<<<< HEAD
    # gRPC running mode
    "GRPC_ASYNC": False,
=======
    #  Default grpc channel port
    "GRPC_CHANNEL_PORT": 50051,
>>>>>>> 13a9cad9
}


# List of settings that may be in string import notation.
IMPORT_STRINGS = [
    "ROOT_HANDLERS_HOOK",
    "SERVER_INTERCEPTORS",
    "DEFAULT_AUTHENTICATION_CLASSES",
    "DEFAULT_PERMISSION_CLASSES",
]


def perform_import(val, setting_name):
    """
    If the given setting is a string import notation,
    then perform the necessary import or imports.
    """
    if val is None:
        # We need the ROOT_URLCONF so we do this lazily
        if setting_name == "ROOT_HANDLERS_HOOK":
            return import_from_string(
                "%s.grpc_handlers" % settings.ROOT_URLCONF,
                setting_name,
            )
        return None
    elif isinstance(val, str):
        return import_from_string(val, setting_name)
    elif isinstance(val, (list, tuple)):
        return [import_from_string(item, setting_name) for item in val]
    return val


def import_from_string(val, setting_name):
    """
    Attempt to import a class from a string representation.
    """
    try:
        return import_string(val)
    except ImportError as e:
        raise ImportError(
            "Could not import '%s' for GRPC setting '%s'. %s: %s."
            % (val, setting_name, e.__class__.__name__, e)
        )


class GRPCSettings:
    """
    A settings object that allows gRPC Framework settings to be accessed as
    properties. For example:

        from django_socio_grpc.settings import grpc_settings
        print(grpc_settings.ROOT_HANDLERS_HOOK)

    Any setting with string import paths will be automatically resolved
    and return the class, rather than the string literal.
    """

    def __init__(self, user_settings=None, defaults=None, import_strings=None):
        if user_settings:
            self._user_settings = user_settings
        self.defaults = defaults or DEFAULTS
        self.import_strings = import_strings or IMPORT_STRINGS
        self._cached_attrs = set()

    @property
    def user_settings(self):
        if not hasattr(self, "_user_settings"):
            self._user_settings = getattr(settings, "GRPC_FRAMEWORK", {})
        return self._user_settings

    def __getattr__(self, attr):
        if attr not in self.defaults:
            raise AttributeError("Invalid gRPC setting: '%s'" % attr)

        try:
            # Check if present in user settings
            val = self.user_settings[attr]
        except KeyError:
            # Fall back to defaults
            val = self.defaults[attr]

        # Coerce import strings into classes
        if attr in self.import_strings:
            val = perform_import(val, attr)

        # Cache the result
        self._cached_attrs.add(attr)
        setattr(self, attr, val)
        return val

    def reload(self):
        for attr in self._cached_attrs:
            delattr(self, attr)
        self._cached_attrs.clear()
        if hasattr(self, "_user_settings"):
            delattr(self, "_user_settings")


grpc_settings = GRPCSettings(None, DEFAULTS, IMPORT_STRINGS)


def reload_grpc_settings(*args, **kwargs):
    setting = kwargs["setting"]
    if setting == "GRPC_FRAMEWORK" or setting == "ROOT_URLCONF":
        grpc_settings.reload()


setting_changed.connect(reload_grpc_settings)<|MERGE_RESOLUTION|>--- conflicted
+++ resolved
@@ -38,13 +38,10 @@
     "DEFAULT_PAGINATION_CLASS": None,
     #  Default permission classes
     "DEFAULT_PERMISSION_CLASSES": [],
-<<<<<<< HEAD
     # gRPC running mode
     "GRPC_ASYNC": False,
-=======
     #  Default grpc channel port
     "GRPC_CHANNEL_PORT": 50051,
->>>>>>> 13a9cad9
 }
 
 
