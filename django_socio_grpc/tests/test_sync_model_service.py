from datetime import datetime, timezone

from django.test import TestCase
from fakeapp.grpc import fakeapp_pb2
from fakeapp.grpc.fakeapp_pb2_grpc import (
    UnitTestModelControllerStub,
    add_UnitTestModelControllerServicer_to_server,
)
from fakeapp.models import UnitTestModel
from fakeapp.services.sync_unit_test_model_service import SyncUnitTestModelService
from freezegun import freeze_time

from django_socio_grpc.settings import grpc_settings
from django_socio_grpc.utils.constants import PARTIAL_UPDATE_FIELD_NAME

from .grpc_test_utils.fake_grpc import FakeGRPC


class TestSyncModelService(TestCase):
    def setUp(self):
        grpc_settings.GRPC_ASYNC = False
        self.fake_grpc = FakeGRPC(
            add_UnitTestModelControllerServicer_to_server,
            SyncUnitTestModelService.as_servicer(),
        )

        self.create_instances()

    def tearDown(self):
        self.fake_grpc.close()

    def create_instances(self):
        for idx in range(10):
            title = "z" * (idx + 1)
            text = chr(idx + ord("a")) + chr(idx + ord("b")) + chr(idx + ord("c"))
            UnitTestModel(title=title, text=text, some_default_counter=50).save()

    def test_create(self):
        grpc_stub = self.fake_grpc.get_fake_stub(UnitTestModelControllerStub)
        request = fakeapp_pb2.UnitTestModelRequest(title="fake", text="text")
        response = grpc_stub.Create(request=request)

        self.assertNotEqual(response.id, None)
        self.assertEqual(response.title, "fake")
        self.assertEqual(response.text, "text")
        self.assertEqual(UnitTestModel.objects.count(), 11)

    def test_list(self):
        grpc_stub = self.fake_grpc.get_fake_stub(UnitTestModelControllerStub)
        request = fakeapp_pb2.UnitTestModelListRequest()
        response = grpc_stub.List(request=request)

        self.assertEqual(len(response.results), 10)

    def test_retrieve(self):
        unit_id = UnitTestModel.objects.first().id
        grpc_stub = self.fake_grpc.get_fake_stub(UnitTestModelControllerStub)
        request = fakeapp_pb2.UnitTestModelRetrieveRequest(id=unit_id)
        response = grpc_stub.Retrieve(request=request)

        self.assertEqual(response.title, "z")
        self.assertEqual(response.text, "abc")

    def test_update(self):
        unit_id = UnitTestModel.objects.first().id
        grpc_stub = self.fake_grpc.get_fake_stub(UnitTestModelControllerStub)
        request = fakeapp_pb2.UnitTestModelRequest(
            id=unit_id, title="newTitle", text="newText"
        )
        response = grpc_stub.Update(request=request)

        self.assertEqual(response.title, "newTitle")
        self.assertEqual(response.text, "newText")

    def test_destroy(self):
        unit_id = UnitTestModel.objects.first().id
        grpc_stub = self.fake_grpc.get_fake_stub(UnitTestModelControllerStub)
        request = fakeapp_pb2.UnitTestModelDestroyRequest(id=unit_id)
        grpc_stub.Destroy(request=request)

        self.assertFalse(UnitTestModel.objects.filter(id=unit_id).exists())

    def test_stream(self):
        grpc_stub = self.fake_grpc.get_fake_stub(UnitTestModelControllerStub)
        request = fakeapp_pb2.UnitTestModelStreamRequest()
        response_stream = grpc_stub.Stream(request=request)

        response_list = [response for response in response_stream]

        self.assertEqual(len(response_list), 10)

    def test_partial_update(self):
        instance = UnitTestModel.objects.first()

        old_text = "text"
        instance.text = old_text
        instance.save()

        grpc_stub = self.fake_grpc.get_fake_stub(UnitTestModelControllerStub)

        # Test partial update does not update fields not specified
        request = fakeapp_pb2.UnitTestModelPartialUpdateRequest(
            id=instance.id, title="newTitle", **{PARTIAL_UPDATE_FIELD_NAME: ["title"]}
<<<<<<< HEAD
        )
        response = grpc_stub.PartialUpdate(request=request)

        self.assertEqual(response.title, "newTitle")
        self.assertEqual(response.text, old_text)

        # Test partial update does not update fields not specified even if passed in request
        request = fakeapp_pb2.UnitTestModelPartialUpdateRequest(
            id=instance.id,
            text="notUpdated",
            title="newTitle",
            **{PARTIAL_UPDATE_FIELD_NAME: ["title"]}
=======
>>>>>>> 0d052ab8
        )
        response = grpc_stub.PartialUpdate(request=request)

        self.assertEqual(response.title, "newTitle")
        self.assertEqual(response.text, old_text)

        # Test partial update does not update fields not specified even if passed in request
        request = fakeapp_pb2.UnitTestModelPartialUpdateRequest(
            id=instance.id,
            text="notUpdated",
            title="newTitle",
            **{PARTIAL_UPDATE_FIELD_NAME: ["title"]}
        )
        response = grpc_stub.PartialUpdate(request=request)

        self.assertEqual(response.title, "newTitle")
        self.assertEqual(response.text, old_text)

        # Test partial update takes into account None value for allow_null field
        request = fakeapp_pb2.UnitTestModelPartialUpdateRequest(
            id=instance.id, text=None, **{PARTIAL_UPDATE_FIELD_NAME: ["text"]}
        )
        response = grpc_stub.PartialUpdate(request=request)

        self.assertEqual(response.title, "newTitle")

        # https://www.django-rest-framework.org/api-guide/fields/#default
        # Note that, without an explicit default, setting this argument to True will imply a default value of null for serialization output, but does not imply a default for input deserialization.
        self.assertFalse(response.HasField("text"))
        instance.refresh_from_db()
        self.assertIsNone(instance.text)

        # Test partial update takes into account empty optional fields
        instance.text = old_text
        instance.save()
        request = fakeapp_pb2.UnitTestModelPartialUpdateRequest(
            id=instance.id, **{PARTIAL_UPDATE_FIELD_NAME: ["text"]}
        )
        response = grpc_stub.PartialUpdate(request=request)

        self.assertEqual(response.title, "newTitle")

        # Note that, without an explicit default, setting this argument to True will imply a default value of null for serialization output, but does not imply a default for input deserialization.
        self.assertFalse(response.HasField("text"))

    def test_async_list_custom_action(self):
        with freeze_time(datetime(2022, 1, 21, tzinfo=timezone.utc)):
            grpc_stub = self.fake_grpc.get_fake_stub(UnitTestModelControllerStub)
            request = fakeapp_pb2.SyncUnitTestModelListWithExtraArgsRequest(archived=False)
            response = grpc_stub.ListWithExtraArgs(request=request)

            self.assertEqual(len(response.results), 10)

            self.assertEqual(response.query_fetched_datetime, "2022-01-21T00:00:00Z")<|MERGE_RESOLUTION|>--- conflicted
+++ resolved
@@ -33,7 +33,7 @@
         for idx in range(10):
             title = "z" * (idx + 1)
             text = chr(idx + ord("a")) + chr(idx + ord("b")) + chr(idx + ord("c"))
-            UnitTestModel(title=title, text=text, some_default_counter=50).save()
+            UnitTestModel(title=title, text=text).save()
 
     def test_create(self):
         grpc_stub = self.fake_grpc.get_fake_stub(UnitTestModelControllerStub)
@@ -101,21 +101,6 @@
         # Test partial update does not update fields not specified
         request = fakeapp_pb2.UnitTestModelPartialUpdateRequest(
             id=instance.id, title="newTitle", **{PARTIAL_UPDATE_FIELD_NAME: ["title"]}
-<<<<<<< HEAD
-        )
-        response = grpc_stub.PartialUpdate(request=request)
-
-        self.assertEqual(response.title, "newTitle")
-        self.assertEqual(response.text, old_text)
-
-        # Test partial update does not update fields not specified even if passed in request
-        request = fakeapp_pb2.UnitTestModelPartialUpdateRequest(
-            id=instance.id,
-            text="notUpdated",
-            title="newTitle",
-            **{PARTIAL_UPDATE_FIELD_NAME: ["title"]}
-=======
->>>>>>> 0d052ab8
         )
         response = grpc_stub.PartialUpdate(request=request)
 
