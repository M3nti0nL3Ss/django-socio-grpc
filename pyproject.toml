[tool.poetry]
name = "django-socio-grpc"
version = "0.1.1"
description = "Fork of django-grpc-framework with more feature maintained by the socio team. Make GRPC with django easy."
authors = ["Adrien Montagu <adrienmontagu@gmail.com>"]
license = "Apache-2.0"

[tool.poetry.dependencies]
python = ">=3.6"
django = ">=2.2, <4.0"
djangorestframework = "*"
grpcio = "*"
grpcio-tools = "*"
<<<<<<< HEAD
asyncio = "^3.4.3"
pytest-grpc = "^0.8.0"
=======
>>>>>>> 4cfadc83

[tool.poetry.dev-dependencies]
pytest = "*"
flake8 = "*"
black = "*"
isort = "*"
mock = "*"
django-fake-model = "^0.1.4"
django-filter = "^2.4.0"
psycopg2-binary = "^2.8.6"

[build-system]
requires = ["poetry-core>=1.0.0"]
build-backend = "poetry.core.masonry.api"

[tool.black]
line-length = 95
include = '\.pyi?$'
exclude = '''
/(
    \.eggs
  | \.git
  | \.venv
  | build
  | dist
  | examples
)/
'''

[tool.isort]
include_trailing_comma = true
line_length = 95
multi_line_output = 3
use_parentheses = true
known_third_party = ['mock']

[tool.poetry.scripts]
tests = "test_utils.load_tests:launch"<|MERGE_RESOLUTION|>--- conflicted
+++ resolved
@@ -11,11 +11,7 @@
 djangorestframework = "*"
 grpcio = "*"
 grpcio-tools = "*"
-<<<<<<< HEAD
 asyncio = "^3.4.3"
-pytest-grpc = "^0.8.0"
-=======
->>>>>>> 4cfadc83
 
 [tool.poetry.dev-dependencies]
 pytest = "*"
